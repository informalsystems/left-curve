--- conflicted
+++ resolved
@@ -321,7 +321,6 @@
 
   var unpruned_tree: Tree
 
-<<<<<<< HEAD
   // TODO: add steps that take care of unpruned_tree
   // - When pruning don't update unpruned_tree
   // - For all other actions (insert, delete), 
@@ -333,8 +332,9 @@
       tree.treeAtVersion(v) == unpruned_tree.treeAtVersion(v)
   )  
 
-=======
+
+
   // just an idea to investigate pruning separatey agains an unpruned version of the tree
->>>>>>> 89ba6204
+
 
 }
