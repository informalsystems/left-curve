// -*- mode: Bluespec; -*-

module apply_state_machine {
  import basicSpells.* from "./spells/basicSpells"
  import hashes.* from "./hashes"
  import tree.* from "./tree"
  export tree.*
  import node.* from "./node"
  import utils.* from "./utils"

  import apply_simple as simple from "./apply_simple"
  import apply_fancy as fancy from "./apply_fancy"

  pure val MAX_OPS = 5

  var tree: Tree
  var version: int
  var smallest_unpruned_version: int
  var ops_history: List[Set[OperationOnKey]]

  action init = all {
    // For now, we always start with an empty tree
    tree' = { nodes: Map(), orphans: Set() },
    version' = 1,
    smallest_unpruned_version' = 0,
    ops_history' = [],
  }

  pure val all_key_hashes_as_maps = (0.to(MAX_HASH_LENGTH).setOfMaps(Set(0, 1))).powerset()
  pure def key_hash_map_to_op(km: int -> int): OperationOnKey = {
    pure val key_hash: Bytes_t = range(0, MAX_HASH_LENGTH).foldl([], (acc, i) => acc.append(km.get(i)))
    { key_hash: key_hash, op: Insert(key_hash) } // value_hash is equal to key_hash to make things easier
  }

  action step_fancy = {
    nondet key_hashes_as_maps = all_key_hashes_as_maps.oneOf()
    pure val ops = key_hashes_as_maps.take(MAX_OPS).map(key_hash_map_to_op)
    all {
      tree' = fancy::apply(tree, version - 1, version, ops),
      version' = version + 1,
      smallest_unpruned_version' = smallest_unpruned_version,
      ops_history' = ops_history.append(ops),
    }
  }

  action step_simple = {
    nondet key_hashes_as_maps = all_key_hashes_as_maps.oneOf()
    pure val ops = key_hashes_as_maps.take(MAX_OPS).map(key_hash_map_to_op)
    all {
      tree' = simple::apply(tree, version - 1, version, ops),
      version' = version + 1,
      smallest_unpruned_version' = smallest_unpruned_version,
      ops_history' = ops_history.append(ops),
    }
  }

  /********* INVARIANTS ***********/

  // TODO: if an internal node has one child, then the child must be internal node

  /// Make sure the tree encoded in the map forms a tree (everyone has a parent)
  /// E.g., if a node has keyhash_prefix [1,0,0,1] then there must be a node with keyhash_prefix [1,0,0]
  // TODO: figure out versions. I guess we need a parent with a version >= my version
  pure def everyNodesParentIsInTheTree(t: TreeMap): bool =
    val nodePrefixes = t.keys()
    val paths = nodePrefixes.map(p => p.key_hash)
    paths.forall(p => p.length() > 1 implies paths.contains(p.slice(0, p.length()-1)))

  /// The set of unpruned tree versions that should be complete in the tree 
  def activeTreeVersions: Set[int] =
    smallest_unpruned_version.to(tree.treeVersion())

  /// Invariant: Everyone has a parent
  /// E.g., if a node has keyhash_prefix [1,0,0,1] then there must be a node with keyhash_prefix [1,0,0]
  def everyNodesParentIsInTheTreeInv =
    activeTreeVersions.forall(v =>
      val vTree = treeAtVersion(tree,v)
      everyNodesParentIsInTheTree(vTree)
    )

  // pure def allInternalwithPrefix(t: Tree) : TreeMap =
  //     val leafNodeIds = t.nodes.keys().filter(nId => t.nodes.get(nId).isInternal())
  //     leafNodeIds.mapBy(p => t.nodes.get(p))

  // pure def allLeafswithPrefix(t: Tree) : TreeMap =
  //     val internalNodeIds = t.nodes.keys().filter(nId => t.nodes.get(nId).isLeaf())
  //     internalNodeIds.mapBy(p => t.nodes.get(p))

  /// Check whether there is a node with the given prefix
  /// TODO: currently it ignores versions. Instead of Bytes_t it should take a NodeId as input
  pure def existsNode(t: TreeMap, b: Bytes_t): bool =
      t.keys().filter(nId => nId.key_hash == b).size() > 0

  /// For any two leaf nodes, is there is a nodeId in the tree that is the common prefix
  /// of the nodes?
  pure def nodeAtCommonPrefix(t: TreeMap) : bool =
      t.allLeafs().forall(a =>
          t.allLeafs().forall(b =>
              (a.key_hash != b.key_hash) implies existsNode(t, commonPrefix(a,b))
      ))

  /// Invariant that checks that for any two leaf nodes, there is a nodeId in the
  /// tree that is the common prefix
  def nodeAtCommonPrefixInv =
    activeTreeVersions.forall(v =>
      val vTree = treeAtVersion(tree,v)
      nodeAtCommonPrefix(vTree)
    )

  /// This computes the prefix of the child.
  pure def rightChild(t: TreeMap, nId: NodeId): NodeId =
      // there should only be one node for each prefix, but we need to figure out its version
      t.keys().filter(n => n.key_hash == nId.key_hash.append(1))  // filter down to a singleton
              .fold({ version: -1, key_hash: []}, (s, x) => x)    // pick the one element

  /// This computes the prefix of the child.
  pure def leftChild(t: TreeMap, nId: NodeId): NodeId =
      // there should only be one node for each prefix, but we need to figure out its version
      t.keys().filter(n => n.key_hash == nId.key_hash.append(0))  // filter down to a singleton
              .fold({ version: -1, key_hash: []}, (s, x) => x)    // pick the one element

  /// The treemaps we use in the invariants have unique key_hashes
  pure def goodTreeMap(t: TreeMap): bool =
    t.keys().forall(a =>
      t.keys().forall(b => a.key_hash == b.key_hash implies a.version == b.version))

  /// Check that for all internal nodes, if they have a hash stored for a child,
  /// then the hash is the hash of the actualy the child
  pure def properlyHashed(t: TreeMap): bool =
      t.keys().forall(nID => match t.get(nID) {
                                  | Leaf(_) => true
                                  | Internal(n) => and {
                                      match n.left_child {
                                          | None => true
                                          | Some(c) => c.hash == hash(t.get(leftChild(t, nID)))
                                      },
                                      match n.right_child {
                                          | None => true
                                          | Some(c) => c.hash == hash(t.get(rightChild(t, nID)))
                                      }
                                  }
      })

  /// Invariant: All hashes stored in the tree are actually the hashes of the subtree
  def hashInv =
      activeTreeVersions.forall(v => properlyHashed(treeAtVersion(tree,v)))

  // TODO TreeMap is a bijection: perhaps not with versions

  /// Make sure that the map encodes a tree. In particular, there is no internal node
  /// that has a leaf node as its prefix
  /// E.g., the map is not allowed to have: [0,0,1] -> internal node; [0,0] -> leaf node
  /// TODO: versions
  pure def noInternalChild(t: TreeMap): bool =
      val leafNodeIds = t.keys().filter(nId => t.get(nId).isLeaf())
      val internalNodeIds = t.keys().filter(nId => t.get(nId).isInternal())
      val leafPrefixes = leafNodeIds.map(nId => nId.key_hash)
      val internalPrefixes = internalNodeIds.map(nId => nId.key_hash)
      not(leafPrefixes.exists(lp =>
              internalPrefixes.exists(ip =>
                  isPrefixOf(lp, ip))))

  /// Invariant: there is no internal node  that has a leaf node as its prefix
  def noInternalChildInv =
      activeTreeVersions.forall(v => noInternalChild(treeAtVersion(tree,v)))

  /// For the same path there are not multiple version stored within the nodes
  pure def oneNodePerPath(t: Tree): bool =
      val paths = t.nodes.keys().map(nId => nId.key_hash)
      paths.forall(p => t.nodes.keys().filter(nId => nId.key_hash == p).size() == 1)

  pure def internalNodeHasChildren(n: InternalNode): bool =
      n.left_child != None or n.right_child != None

  /// There is no internal nodes without children
  pure def allInternalNodesHaveChildren(t: TreeMap): bool =
      t.keys().forall(nId => match t.get(nId) {
          | Internal(n) => internalNodeHasChildren(n)
          | Leaf(_) => true
      })

  /// Invariant: All nodes of type Internal have a child which is not None
  def allInternalNodesHaveChildrenInv =
    activeTreeVersions.forall(v => allInternalNodesHaveChildren(treeAtVersion(tree,v)))

  pure def getNodeFromPath(t: TreeMap, b: BitArray): Node =
      val key = t.keys().filter(nId => nId.key_hash == b).getOnlyElement()
      t.get(key)


  /// If a node (different from the root) has one child, the child is an internal node
  pure def density(t: TreeMap): bool =
    t.keys().filter(nId => nId.key_hash != []).forall(nId => match t.get(nId) {
        | Internal(n) =>
          if (internalNodeHasChildren(n))
              if (n.left_child == None)
                  match n.right_child {
                      | None => true // not reachable
                      | Some(c) =>
                          val node = getNodeFromPath(t, nId.key_hash.append(1)) // 1 goes to the right
                          match node {
                              | Internal(_) => true
                              | Leaf(_) => false
                          }
                  }
              else if (n.right_child == None)
                  match n.left_child {
                      | None => true // not reachable
                      | Some(c) =>
                          val node = getNodeFromPath(t, nId.key_hash.append(0)) // 0 goes to the left
                          match node {
                              | Internal(_) => true
                              | Leaf(_) => false
                          }
                  }
              else // it has two children
                  true
          else true
        | Leaf(_) => true
    })

  /// Invariant: If a node (different from the root) has one child, the child is an internal node
  def densityInv =
    activeTreeVersions.forall(v => density(treeAtVersion(tree,v)))


  /// returns a set of all prefixes of a list 
  pure def allPrefixes (l: List[a]): Set[List[a]] = 
    0.to(l.length()).map(i => l.slice(0,i))
  
  /// Invariant: For every node has predecessors with higer (or equal) version
  /// (This could be rewritten to talk about direct predecessors only)
  def versionInv = 
    // This invariant actually works on the whole tree rather than on a TreeMap
    tree.nodes.keys().forall(a =>
      allPrefixes(a.key_hash).forall(p =>
        tree.nodes.keys().exists(b =>
        p == b.key_hash and b.version >= a.version
      )))

  /// Every internal node must have at least one child with the same version
  def denseVersions(t: TreeMap): bool =
    t.keys().forall(nId => match t.get(nId) {
        | Internal(n) =>
          val leftOK = 
            match n.left_child {
              | Some(c) => t.keys().exists(a => a.key_hash == nId.key_hash.append(0) and a.version == nId.version)
              | None => false
            }  
          val rightOK = 
            match n.right_child {
              | Some(c) => t.keys().exists(a => a.key_hash == nId.key_hash.append(1) and a.version == nId.version)
              | None => false
            }  
          or(leftOK, rightOK)
        | Leaf(_) => true
    })

<<<<<<< HEAD
  val allInvariants = all {
    everyNodesParentIsInTheTreeInv,
    nodeAtCommonPrefixInv,
    hashInv,
    noInternalChildInv,
    allInternalNodesHaveChildrenInv,
    densityInv,
    versionInv,
  }
=======


  def orphansInNoTreeInv: bool =
    tree.orphans.forall(o =>
      val nodeId = { version: o.version, key_hash: o.key_hash}
      o.orphaned_since_version.to(tree.treeVersion()).forall(ver =>
        not(tree.treeAtVersion(ver).keys().contains(nodeId))))


}


module pruning_state_machine {
  import apply_state_machine.*


  var unpruned_tree: Tree

// just an idea to investigate pruning separatey agains an unpruned version of the tree



>>>>>>> 6147ab28
}<|MERGE_RESOLUTION|>--- conflicted
+++ resolved
@@ -256,7 +256,13 @@
         | Leaf(_) => true
     })
 
-<<<<<<< HEAD
+  def orphansInNoTreeInv: bool =
+    tree.orphans.forall(o =>
+      val nodeId = { version: o.version, key_hash: o.key_hash}
+      o.orphaned_since_version.to(tree.treeVersion()).forall(ver =>
+        not(tree.treeAtVersion(ver).keys().contains(nodeId))))
+
+
   val allInvariants = all {
     everyNodesParentIsInTheTreeInv,
     nodeAtCommonPrefixInv,
@@ -265,17 +271,8 @@
     allInternalNodesHaveChildrenInv,
     densityInv,
     versionInv,
-  }
-=======
-
-
-  def orphansInNoTreeInv: bool =
-    tree.orphans.forall(o =>
-      val nodeId = { version: o.version, key_hash: o.key_hash}
-      o.orphaned_since_version.to(tree.treeVersion()).forall(ver =>
-        not(tree.treeAtVersion(ver).keys().contains(nodeId))))
-
-
+    orphansInNoTreeInv,
+  }
 }
 
 
@@ -289,5 +286,4 @@
 
 
 
->>>>>>> 6147ab28
 }