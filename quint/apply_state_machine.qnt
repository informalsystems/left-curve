--- conflicted
+++ resolved
@@ -311,13 +311,6 @@
     if (uniqueHashesInv) true else q::debug("uniqueHashesInv", false),
     if (goodTreeMapInv) true else q::debug("goodTreeMapInv", false),
     if (bijectiveTreeMapInv) true else q::debug("bijectiveTreeMapInv", false),
-<<<<<<< HEAD
-  }
-
-  val brokenInvariants = all {
-    if (denseVersionsInv) true else q::debug("denseVersionsInv", false),
-=======
->>>>>>> 5317c1db
   }
 }
 
