--- conflicted
+++ resolved
@@ -16,7 +16,6 @@
       | Some(x) => x
     }
   }
-<<<<<<< HEAD
 
   pure def safeGet(m: a -> b, k: a): Option[b] = {
     if (m.has(k)) Some(m.get(k)) else None
@@ -31,14 +30,7 @@
     })
   }
 
-=======
-  pure def isNone(value: Option[a]) : bool = 
-    match value {
-      | None => true
-      | Some(_) => false
-    }
-  
->>>>>>> 1ba2a846
+
   pure def commonPrefixBetweenKeys(a: List[int], b: List[int]) : List[int] =
     val indList = range(1, keylength + 1)
     indList.foldl([], (s, x) => if (a.slice(0, x) == b.slice(0, x)) 
