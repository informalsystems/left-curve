// -*- mode: Bluespec; -*-

module tree_test {
  import tree.* from "../tree"
  import node.* from "../node"
  import utils.* from "../utils"
  import basicSpells.* from "../spells/basicSpells"
  import apply_state_machine.* from "../apply_state_machine"
  import apply_fancy as fancy from "../apply_fancy"

<<<<<<< HEAD
  run simpleVsFancyTest = {
    pure val empty_tree = { nodes: Map(), orphans: Set() }
=======
  pure def makeOrphanId(osv: Version, v: Version, kh: List[int]): OrphanId =
    { orphaned_since_version: osv, version: v, key_hash: kh }

  pure def makeNodeId(v: Version, kh: BitArray): NodeId =
    { version: v, key_hash: kh }

  run MarkAsOrphanTest = {
    // TODO: update testTree to match real tree more closely

    val testOrphans = Set(
      makeOrphanId(22, 2, [1, 2, 3, 4]),
      makeOrphanId(232, 3, [1, 2, 3, 4]),
      makeOrphanId(231, 3, [1, 2, 3, 5]),
      makeOrphanId(199, 50, [1, 2, 3, 4]),
      makeOrphanId(11, 61, [1, 2, 3, 4]),
      makeOrphanId(2322, 100, [1, 2, 3, 4])
    )
    val testNodes = Map(
      makeNodeId(2, [1, 2, 3, 4]) -> Internal({ left_child: None, right_child: None }),
      makeNodeId(3, [1, 2, 3, 4]) -> Internal({ left_child: None, right_child: None }),
      makeNodeId(3, [1, 2, 3, 5]) -> Internal({ left_child: None, right_child: None }),
      makeNodeId(50, [1, 2, 3, 4]) -> Internal({ left_child: None, right_child: None }),
      makeNodeId(61, [1, 2, 3, 4]) -> Internal({ left_child: None, right_child: None }),
      makeNodeId(100, [1, 2, 3, 4]) -> Internal({ left_child: None, right_child: None })
    )
    val testTree = {
      nodes: testNodes,
      orphans: testOrphans
    }
    val o = makeOrphanId(23, 2, [1, 2, 34, 5, 6])

    val updateTree = mark_node_as_orphaned(testTree, o.orphaned_since_version, o.version, o.key_hash)
    assert(updateTree.orphans == Set(
      makeOrphanId(22, 2, [1, 2, 3, 4]),
      makeOrphanId(232, 3, [1, 2, 3, 4]),
      makeOrphanId(231, 3, [1, 2, 3, 5]),
      makeOrphanId(199, 50, [1, 2, 3, 4]),
      makeOrphanId(11, 61, [1, 2, 3, 4]),
      makeOrphanId(2322, 100, [1, 2, 3, 4]),
      makeOrphanId(23, 2, [1, 2, 34, 5, 6])
    ))
  }

  run Prune1Test = {
    // TODO: update testTree to match real tree more closely

    val testOrphans = Set(
      makeOrphanId(22, 2, [1, 2, 3, 4]),
      makeOrphanId(232, 3, [1, 2, 3, 4]),
      makeOrphanId(231, 3, [1, 2, 3, 5]),
      makeOrphanId(199, 50, [1, 2, 3, 4]),
      makeOrphanId(11, 61, [1, 2, 3, 4]),
      makeOrphanId(2322, 100, [1, 2, 3, 4])
    )
    val testNodes = Map(
      makeNodeId(2, [1, 2, 3, 4]) -> Internal({ left_child: None, right_child: None }),
      makeNodeId(3, [1, 2, 3, 4]) -> Internal({ left_child: None, right_child: None }),
      makeNodeId(3, [1, 2, 3, 5]) -> Internal({ left_child: None, right_child: None }),
      makeNodeId(50, [1, 2, 3, 4]) -> Internal({ left_child: None, right_child: None }),
      makeNodeId(61, [1, 2, 3, 4]) -> Internal({ left_child: None, right_child: None }),
      makeNodeId(100, [1, 2, 3, 4]) -> Internal({ left_child: None, right_child: None })
    )
    val testTree = {
      nodes: testNodes,
      orphans: testOrphans
    }
    val ret = prune(testTree, 200)
    all {
      assert(ret.orphans == Set(
        makeOrphanId(232, 3, [1, 2, 3, 4]),
        makeOrphanId(231, 3, [1, 2, 3, 5]),
        makeOrphanId(2322, 100, [1, 2, 3, 4])
      )),
      assert(ret.nodes == Map(
        makeNodeId(3, [1, 2, 3, 4]) -> Internal({ left_child: None, right_child: None }),
        makeNodeId(3, [1, 2, 3, 5]) -> Internal({ left_child: None, right_child: None }),
        makeNodeId(100, [1, 2, 3, 4]) -> Internal({ left_child: None, right_child: None })
      )),
    }
  }

  run Prune2Test = {
    // TODO: update testTree to match real tree more closely

    val testOrphans = Set(
      makeOrphanId(22, 2, [1, 2, 3, 4]),
      makeOrphanId(232, 3, [1, 2, 3, 4]),
      makeOrphanId(231, 3, [1, 2, 3, 5]),
      makeOrphanId(199, 50, [1, 2, 3, 4]),
      makeOrphanId(11, 61, [1, 2, 3, 4]),
      makeOrphanId(2322, 100, [1, 2, 3, 4])
    )
    val testNodes = Map(
      makeNodeId(2, [1, 2, 3, 4]) -> Internal({ left_child: None, right_child: None }),
      makeNodeId(3, [1, 2, 3, 4]) -> Internal({ left_child: None, right_child: None }),
      makeNodeId(3, [1, 2, 3, 5]) -> Internal({ left_child: None, right_child: None }),
      makeNodeId(50, [1, 2, 3, 4]) -> Internal({ left_child: None, right_child: None }),
      makeNodeId(61, [1, 2, 3, 4]) -> Internal({ left_child: None, right_child: None }),
      makeNodeId(100, [1, 2, 3, 4]) -> Internal({ left_child: None, right_child: None })
    )
    val testTree = {
      nodes: testNodes,
      orphans: testOrphans
    }
    val ret = prune(testTree, 2500)
    all {
      assert(ret.nodes == Map()),
      assert(ret.orphans == Set())
    }
  }

  run Prune3Test = {
    // TODO: update testTree to match real tree more closely

    val testOrphans = Set(
      makeOrphanId(22, 2, [1, 2, 3, 4]),
      makeOrphanId(232, 3, [1, 2, 3, 4]),
      makeOrphanId(231, 3, [1, 2, 3, 5]),
      makeOrphanId(199, 50, [1, 2, 3, 4]),
      makeOrphanId(11, 61, [1, 2, 3, 4]),
      makeOrphanId(2322, 100, [1, 2, 3, 4])
    )
    val testNodes = Map(
      makeNodeId(2, [1, 2, 3, 4]) -> Internal({ left_child: None, right_child: None }),
      makeNodeId(3, [1, 2, 3, 4]) -> Internal({ left_child: None, right_child: None }),
      makeNodeId(3, [1, 2, 3, 5]) -> Internal({ left_child: None, right_child: None }),
      makeNodeId(50, [1, 2, 3, 4]) -> Internal({ left_child: None, right_child: None }),
      makeNodeId(61, [1, 2, 3, 4]) -> Internal({ left_child: None, right_child: None }),
      makeNodeId(100, [1, 2, 3, 4]) -> Internal({ left_child: None, right_child: None })
    )

    val testTree = {
      nodes: testNodes,
      orphans: testOrphans
    }
    val ret = prune(testTree, 10)
    all {
      assert(ret.orphans == testOrphans),
      assert(ret.nodes == testNodes)
    }
  }

  run PruneFunctionTests = {
    Prune1Test.then(Prune2Test).then(Prune3Test)
  }

  run simpleVsFancyTest = init.then(3.reps(_ => {
>>>>>>> 6ebb8dc6
    nondet key_hashes_as_maps = all_key_hashes_as_maps.oneOf()
    nondet kms_with_value = key_hashes_as_maps.setOfMaps(VALUES).oneOf()
    pure val ops = kms_with_value.to_operations()

<<<<<<< HEAD
    pure val reference = super_simple::apply(empty_tree, 0, 1, ops)
    pure val result = fancy::apply(empty_tree, 0, 1, ops)
    assert(reference == result)
  }

  run simpleVsFancyMultipleRepsTest = init.then(3.reps(_ => {
    nondet key_hashes_as_maps = all_key_hashes_as_maps.oneOf()
    nondet kms_with_value = key_hashes_as_maps.setOfMaps(VALUES).oneOf()
    pure val ops = kms_with_value.to_operations()

    val reference = super_simple::apply(tree, version - 1, version, ops)
=======
    val reference = simple::apply(tree, version - 1, version, ops)
>>>>>>> 6ebb8dc6
    val result = fancy::apply(tree, version - 1, version, ops)
    val failure = reference != result
    all {
      tree' = result,
      version' = version + 1,
      ops_history' = if (failure) q::debug("ops_history", ops_history.append(ops)) else ops_history.append(ops),
      smallest_unpruned_version' = smallest_unpruned_version,
      if (failure) assert(q::debug("simple", reference) == q::debug("fancy", result)) else true,
    }
  }))
<<<<<<< HEAD

=======
>>>>>>> 6ebb8dc6
}<|MERGE_RESOLUTION|>--- conflicted
+++ resolved
@@ -7,165 +7,16 @@
   import basicSpells.* from "../spells/basicSpells"
   import apply_state_machine.* from "../apply_state_machine"
   import apply_fancy as fancy from "../apply_fancy"
+  import apply_simple as simple from "../apply_simple"
 
-<<<<<<< HEAD
+
   run simpleVsFancyTest = {
     pure val empty_tree = { nodes: Map(), orphans: Set() }
-=======
-  pure def makeOrphanId(osv: Version, v: Version, kh: List[int]): OrphanId =
-    { orphaned_since_version: osv, version: v, key_hash: kh }
-
-  pure def makeNodeId(v: Version, kh: BitArray): NodeId =
-    { version: v, key_hash: kh }
-
-  run MarkAsOrphanTest = {
-    // TODO: update testTree to match real tree more closely
-
-    val testOrphans = Set(
-      makeOrphanId(22, 2, [1, 2, 3, 4]),
-      makeOrphanId(232, 3, [1, 2, 3, 4]),
-      makeOrphanId(231, 3, [1, 2, 3, 5]),
-      makeOrphanId(199, 50, [1, 2, 3, 4]),
-      makeOrphanId(11, 61, [1, 2, 3, 4]),
-      makeOrphanId(2322, 100, [1, 2, 3, 4])
-    )
-    val testNodes = Map(
-      makeNodeId(2, [1, 2, 3, 4]) -> Internal({ left_child: None, right_child: None }),
-      makeNodeId(3, [1, 2, 3, 4]) -> Internal({ left_child: None, right_child: None }),
-      makeNodeId(3, [1, 2, 3, 5]) -> Internal({ left_child: None, right_child: None }),
-      makeNodeId(50, [1, 2, 3, 4]) -> Internal({ left_child: None, right_child: None }),
-      makeNodeId(61, [1, 2, 3, 4]) -> Internal({ left_child: None, right_child: None }),
-      makeNodeId(100, [1, 2, 3, 4]) -> Internal({ left_child: None, right_child: None })
-    )
-    val testTree = {
-      nodes: testNodes,
-      orphans: testOrphans
-    }
-    val o = makeOrphanId(23, 2, [1, 2, 34, 5, 6])
-
-    val updateTree = mark_node_as_orphaned(testTree, o.orphaned_since_version, o.version, o.key_hash)
-    assert(updateTree.orphans == Set(
-      makeOrphanId(22, 2, [1, 2, 3, 4]),
-      makeOrphanId(232, 3, [1, 2, 3, 4]),
-      makeOrphanId(231, 3, [1, 2, 3, 5]),
-      makeOrphanId(199, 50, [1, 2, 3, 4]),
-      makeOrphanId(11, 61, [1, 2, 3, 4]),
-      makeOrphanId(2322, 100, [1, 2, 3, 4]),
-      makeOrphanId(23, 2, [1, 2, 34, 5, 6])
-    ))
-  }
-
-  run Prune1Test = {
-    // TODO: update testTree to match real tree more closely
-
-    val testOrphans = Set(
-      makeOrphanId(22, 2, [1, 2, 3, 4]),
-      makeOrphanId(232, 3, [1, 2, 3, 4]),
-      makeOrphanId(231, 3, [1, 2, 3, 5]),
-      makeOrphanId(199, 50, [1, 2, 3, 4]),
-      makeOrphanId(11, 61, [1, 2, 3, 4]),
-      makeOrphanId(2322, 100, [1, 2, 3, 4])
-    )
-    val testNodes = Map(
-      makeNodeId(2, [1, 2, 3, 4]) -> Internal({ left_child: None, right_child: None }),
-      makeNodeId(3, [1, 2, 3, 4]) -> Internal({ left_child: None, right_child: None }),
-      makeNodeId(3, [1, 2, 3, 5]) -> Internal({ left_child: None, right_child: None }),
-      makeNodeId(50, [1, 2, 3, 4]) -> Internal({ left_child: None, right_child: None }),
-      makeNodeId(61, [1, 2, 3, 4]) -> Internal({ left_child: None, right_child: None }),
-      makeNodeId(100, [1, 2, 3, 4]) -> Internal({ left_child: None, right_child: None })
-    )
-    val testTree = {
-      nodes: testNodes,
-      orphans: testOrphans
-    }
-    val ret = prune(testTree, 200)
-    all {
-      assert(ret.orphans == Set(
-        makeOrphanId(232, 3, [1, 2, 3, 4]),
-        makeOrphanId(231, 3, [1, 2, 3, 5]),
-        makeOrphanId(2322, 100, [1, 2, 3, 4])
-      )),
-      assert(ret.nodes == Map(
-        makeNodeId(3, [1, 2, 3, 4]) -> Internal({ left_child: None, right_child: None }),
-        makeNodeId(3, [1, 2, 3, 5]) -> Internal({ left_child: None, right_child: None }),
-        makeNodeId(100, [1, 2, 3, 4]) -> Internal({ left_child: None, right_child: None })
-      )),
-    }
-  }
-
-  run Prune2Test = {
-    // TODO: update testTree to match real tree more closely
-
-    val testOrphans = Set(
-      makeOrphanId(22, 2, [1, 2, 3, 4]),
-      makeOrphanId(232, 3, [1, 2, 3, 4]),
-      makeOrphanId(231, 3, [1, 2, 3, 5]),
-      makeOrphanId(199, 50, [1, 2, 3, 4]),
-      makeOrphanId(11, 61, [1, 2, 3, 4]),
-      makeOrphanId(2322, 100, [1, 2, 3, 4])
-    )
-    val testNodes = Map(
-      makeNodeId(2, [1, 2, 3, 4]) -> Internal({ left_child: None, right_child: None }),
-      makeNodeId(3, [1, 2, 3, 4]) -> Internal({ left_child: None, right_child: None }),
-      makeNodeId(3, [1, 2, 3, 5]) -> Internal({ left_child: None, right_child: None }),
-      makeNodeId(50, [1, 2, 3, 4]) -> Internal({ left_child: None, right_child: None }),
-      makeNodeId(61, [1, 2, 3, 4]) -> Internal({ left_child: None, right_child: None }),
-      makeNodeId(100, [1, 2, 3, 4]) -> Internal({ left_child: None, right_child: None })
-    )
-    val testTree = {
-      nodes: testNodes,
-      orphans: testOrphans
-    }
-    val ret = prune(testTree, 2500)
-    all {
-      assert(ret.nodes == Map()),
-      assert(ret.orphans == Set())
-    }
-  }
-
-  run Prune3Test = {
-    // TODO: update testTree to match real tree more closely
-
-    val testOrphans = Set(
-      makeOrphanId(22, 2, [1, 2, 3, 4]),
-      makeOrphanId(232, 3, [1, 2, 3, 4]),
-      makeOrphanId(231, 3, [1, 2, 3, 5]),
-      makeOrphanId(199, 50, [1, 2, 3, 4]),
-      makeOrphanId(11, 61, [1, 2, 3, 4]),
-      makeOrphanId(2322, 100, [1, 2, 3, 4])
-    )
-    val testNodes = Map(
-      makeNodeId(2, [1, 2, 3, 4]) -> Internal({ left_child: None, right_child: None }),
-      makeNodeId(3, [1, 2, 3, 4]) -> Internal({ left_child: None, right_child: None }),
-      makeNodeId(3, [1, 2, 3, 5]) -> Internal({ left_child: None, right_child: None }),
-      makeNodeId(50, [1, 2, 3, 4]) -> Internal({ left_child: None, right_child: None }),
-      makeNodeId(61, [1, 2, 3, 4]) -> Internal({ left_child: None, right_child: None }),
-      makeNodeId(100, [1, 2, 3, 4]) -> Internal({ left_child: None, right_child: None })
-    )
-
-    val testTree = {
-      nodes: testNodes,
-      orphans: testOrphans
-    }
-    val ret = prune(testTree, 10)
-    all {
-      assert(ret.orphans == testOrphans),
-      assert(ret.nodes == testNodes)
-    }
-  }
-
-  run PruneFunctionTests = {
-    Prune1Test.then(Prune2Test).then(Prune3Test)
-  }
-
-  run simpleVsFancyTest = init.then(3.reps(_ => {
->>>>>>> 6ebb8dc6
     nondet key_hashes_as_maps = all_key_hashes_as_maps.oneOf()
     nondet kms_with_value = key_hashes_as_maps.setOfMaps(VALUES).oneOf()
     pure val ops = kms_with_value.to_operations()
 
-<<<<<<< HEAD
-    pure val reference = super_simple::apply(empty_tree, 0, 1, ops)
+    pure val reference = simple::apply(empty_tree, 0, 1, ops)
     pure val result = fancy::apply(empty_tree, 0, 1, ops)
     assert(reference == result)
   }
@@ -175,10 +26,7 @@
     nondet kms_with_value = key_hashes_as_maps.setOfMaps(VALUES).oneOf()
     pure val ops = kms_with_value.to_operations()
 
-    val reference = super_simple::apply(tree, version - 1, version, ops)
-=======
     val reference = simple::apply(tree, version - 1, version, ops)
->>>>>>> 6ebb8dc6
     val result = fancy::apply(tree, version - 1, version, ops)
     val failure = reference != result
     all {
@@ -189,8 +37,4 @@
       if (failure) assert(q::debug("simple", reference) == q::debug("fancy", result)) else true,
     }
   }))
-<<<<<<< HEAD
-
-=======
->>>>>>> 6ebb8dc6
 }